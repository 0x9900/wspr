--- conflicted
+++ resolved
@@ -80,25 +80,15 @@
   return [WsprData(**d) for d in data]
 
 def download():
-<<<<<<< HEAD
   params = dict(callsign=Config.callsign,
                 key=Config.key,
                 timelimit=Config.timelimit)
-  resp = requests.get(url=DXPLORER_URL, params=params)
-  data = resp.json()
-=======
-  params = dict(
-    callsign=Config.callsign,
-    key=Config.key,
-    timelimit=Config.timelimit,
-  )
   try:
     resp = requests.get(url=DXPLORER_URL, params=params)
     data = resp.json()
   except Exception as err:
     logging.error(err)
     raise
->>>>>>> bbbf633a
   if 'Error' in data:
     logging.error(data['Error'])
     sys.exit(os.EX_OSFILE)
@@ -137,20 +127,12 @@
 
   fig = plt.figure()
   fig.text(.01, .02, 'http://github.com/0x9900/wspr')
-<<<<<<< HEAD
-  fig.suptitle('[{}] Azimuth x Distance'.format(Config.callsign), fontsize=14, fontweight='bold')
+  fig.suptitle('[{}] Azimuth x Distance'.format(Config.callsign),  fontsize=14, fontweight='bold')
+
   ax_ = fig.add_subplot(111, polar=True)
   ax_.set_theta_zero_location("N")
   ax_.set_theta_direction(-1)
-
   ax_.scatter(azim, elems)
-=======
-  fig.suptitle('[{}] Azimuth x Distance'.format(Config.callsign),  fontsize=14, fontweight='bold')
-
-  ax = fig.add_subplot(111, polar=True)
-  ax.set_theta_zero_location("N")
-  ax.set_theta_direction(-1)
-  ax.scatter(az, el)
 
   plt.savefig(filename)
   plt.close()
@@ -168,14 +150,13 @@
   _, values = zip(*sorted(data.items()))
   values = smooth([np.percentile(v, 90, interpolation='midpoint') for v in values], 7)
 
-  fig, ax = plt.subplots(figsize=Config.fig_size)
+  fig, ax_ = plt.subplots(figsize=Config.fig_size)
   fig.text(0.01, 0.02, 'http://github.com/0x9900/wspr')
   fig.suptitle('[{}] Distances'.format(Config.callsign),  fontsize=14, fontweight='bold')
 
-  ax.plot(values)
-  ax.grid(True)
-
->>>>>>> bbbf633a
+  ax_.plot(values)
+  ax_.grid(True)
+
   plt.savefig(filename)
   plt.close()
 
@@ -291,14 +272,8 @@
   else:
     wspr_data = download()
 
-<<<<<<< HEAD
   box_plot(wspr_data)
   violin_plot(wspr_data)
-=======
-  distPlot(wspr_data)
-  boxPlot(wspr_data)
-  violinPlot(wspr_data)
->>>>>>> bbbf633a
   azimuth(wspr_data)
 
   if Basemap:
